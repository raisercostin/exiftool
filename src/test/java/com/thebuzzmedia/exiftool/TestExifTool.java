--- conflicted
+++ resolved
@@ -1,12 +1,9 @@
 package com.thebuzzmedia.exiftool;
 
-<<<<<<< HEAD
 import static org.junit.Assert.assertEquals;
 import static org.junit.Assert.assertTrue;
 import static org.junit.Assert.fail;
 
-=======
->>>>>>> 04f775cd
 import java.io.File;
 import java.io.IOException;
 import java.net.URISyntaxException;
@@ -21,12 +18,12 @@
 import java.util.Map;
 import java.util.Set;
 
-<<<<<<< HEAD
 import org.junit.Test;
-=======
+import org.slf4j.Logger;
+import org.slf4j.LoggerFactory;
+
 import junit.framework.TestCase;
 
->>>>>>> 04f775cd
 import org.slf4j.Logger;
 import org.slf4j.LoggerFactory;
 
@@ -37,19 +34,13 @@
  * @author Michael Rush (michaelrush@gmail.com)
  * @since Initially created 8/8/13
  */
-<<<<<<< HEAD
+
 public class TestExifTool {
-
-	private static Logger log = LoggerFactory.getLogger(TestExifTool.class);
-
-	@Test
-=======
-public class TestExifTool extends TestCase {
 
 	private static final String TEST_FILES_PATH = "src/test/resources";
 	private static Logger log = LoggerFactory.getLogger(TestExifTool.class);
 
->>>>>>> 04f775cd
+	@Test
 	public void testSingleTool() throws Exception {
 		ExifTool tool = new ExifTool();
 		try {
@@ -74,10 +65,7 @@
 		}
 	}
 
-<<<<<<< HEAD
-	@Test
-=======
->>>>>>> 04f775cd
+	@Test
 	public void testConcurrent() throws Exception {
 
 		int toolCount = 5;
@@ -94,14 +82,10 @@
 						runTests(tool, getName());
 						log.info(getName() + ": finished");
 					} catch (IOException e) {
-<<<<<<< HEAD
 						log.error(e.getMessage(), e);
 						fail(e.getMessage());
 					} catch (URISyntaxException e) {
 						log.error(e.getMessage(), e);
-=======
-						log.error("", e);
->>>>>>> 04f775cd
 						fail(e.getMessage());
 					} finally {
 						tool.shutdown();
@@ -118,10 +102,7 @@
 		}
 	}
 
-<<<<<<< HEAD
-	@Test
-=======
->>>>>>> 04f775cd
+	@Test
 	public void testManyThreadsOneTool() throws Exception {
 		final ExifTool tool = new ExifTool(ExifTool.Feature.STAY_OPEN);
 		try {
@@ -138,12 +119,9 @@
 							log.info("DONE: " + label + " success!");
 						} catch (IOException ex) {
 							fail(label);
-<<<<<<< HEAD
 						} catch (URISyntaxException e) {
 							log.error(e.getMessage(), e);
 							fail(e.getMessage());
-=======
->>>>>>> 04f775cd
 						}
 					}
 				}, label);
@@ -159,10 +137,7 @@
 		}
 	}
 
-<<<<<<< HEAD
-	@Test
-=======
->>>>>>> 04f775cd
+	@Test
 	public void testProcessTimeout() throws Exception {
 		final ExifTool tool = new ExifTool(ExifTool.Feature.STAY_OPEN);
 		try {
@@ -176,32 +151,20 @@
 		}
 	}
 
-<<<<<<< HEAD
 	public boolean runTests(ExifTool tool, String runId) throws IOException,
 			URISyntaxException {
-=======
-	public boolean runTests(ExifTool tool, String runId) throws IOException {
->>>>>>> 04f775cd
 
 		Map<ExifTool.Tag, String> metadata;
 		File imageFile;
 		Set<ExifTool.Tag> keys;
 		ExifTool.Tag tag;
 
-<<<<<<< HEAD
 		URL url = getClass()
 				.getResource("/kureckjones_jett_075_02-cropped.tif");
 		imageFile = new File(url.toURI());
 		metadata = tool.getImageMeta(imageFile, ExifTool.Format.HUMAN_READABLE,
 				ExifTool.Tag.values());
-		assertEquals(22, metadata.size());
-=======
-		imageFile = new File(TEST_FILES_PATH
-				+ "/kureckjones_jett_075_02-cropped.tif");
-		metadata = tool.getImageMeta(imageFile, ExifTool.Format.HUMAN_READABLE,
-				ExifTool.Tag.values());
 		assertEquals(25, metadata.size());
->>>>>>> 04f775cd
 
 		keys = metadata.keySet();
 
@@ -216,18 +179,11 @@
 		assertEquals("P 45+", tag.parseValue(metadata.get(tag)));
 		log.info(runId + ": finished image 1");
 
-<<<<<<< HEAD
 		url = getClass().getResource("/nexus-s-electric-cars.jpg");
 		imageFile = new File(url.toURI());
 		metadata = tool.getImageMeta(imageFile, ExifTool.Format.HUMAN_READABLE,
 				ExifTool.Tag.values());
-		assertEquals(23, metadata.size());
-=======
-		imageFile = new File(TEST_FILES_PATH + "/nexus-s-electric-cars.jpg");
-		metadata = tool.getImageMeta(imageFile, ExifTool.Format.HUMAN_READABLE,
-				ExifTool.Tag.values());
 		assertEquals(24, metadata.size());
->>>>>>> 04f775cd
 
 		keys = metadata.keySet();
 		tag = ExifTool.Tag.IMAGE_WIDTH;
@@ -250,21 +206,14 @@
 		return true;
 	}
 
-<<<<<<< HEAD
-	@Test
-=======
->>>>>>> 04f775cd
+	@Test
 	public void testGroupTags() throws Exception {
 		ExifTool tool = new ExifTool(ExifTool.Feature.STAY_OPEN);
 		try {
 			Map<String, String> metadata;
-<<<<<<< HEAD
 
 			URL url = getClass().getResource("/iptc_test-photoshop.jpg");
 			File f = new File(url.toURI());
-=======
-			File f = new File(TEST_FILES_PATH + "/iptc_test-photoshop.jpg");
->>>>>>> 04f775cd
 			metadata = tool.getImageMeta(f, ExifTool.Format.HUMAN_READABLE,
 					ExifTool.TagGroup.IPTC);
 			assertEquals(17, metadata.size());
@@ -281,10 +230,7 @@
 		}
 	}
 
-<<<<<<< HEAD
-	@Test
-=======
->>>>>>> 04f775cd
+	@Test
 	public void testTag() {
 		assertEquals("string value", "John Doe",
 				ExifTool.Tag.AUTHOR.parseValue("John Doe"));
@@ -295,10 +241,7 @@
 				ExifTool.Tag.SHUTTER_SPEED.parseValue(".25"));
 	}
 
-<<<<<<< HEAD
-	@Test
-=======
->>>>>>> 04f775cd
+	@Test
 	public void testVersionNumber() {
 		assertTrue(new ExifTool.VersionNumber("1.2")
 				.isBeforeOrEqualTo(new ExifTool.VersionNumber("1.2.3")));
@@ -310,7 +253,6 @@
 				.isBeforeOrEqualTo(new ExifTool.VersionNumber(2, 1)));
 	}
 
-<<<<<<< HEAD
 	@Test
 	public void testWriteTagStringNonDaemon() throws Exception {
 		ExifTool tool = new ExifTool();
@@ -578,7 +520,5 @@
 
 	}
 
-=======
->>>>>>> 04f775cd
 	// todo TEST automatic daemon restart by killing perl process
 }