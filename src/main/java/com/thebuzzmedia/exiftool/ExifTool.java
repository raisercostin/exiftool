--- conflicted
+++ resolved
@@ -754,14 +754,10 @@
                 String.class), CREATOR("Creator", String.class), IPTC_KEYWORDS("Keywords",
                 String.class), COPYRIGHT_NOTICE("CopyrightNotice", String.class),
                 FILE_TYPE("FileType", String.class), AVG_BITRATE("AvgBitrate", String.class),
-<<<<<<< HEAD
-                MIME_TYPE("MIMEType", String.class),
+                MIME_TYPE("MIMEType", String.class),COMMENTS("Comment", String.class),
                 CREATE_DATE("CreateDate", Integer.class),
                 CONTENT_CREATION_DATE("ContentCreateDate", Integer.class);
-=======
-                MIME_TYPE("MIMEType", String.class),COMMENTS("Comment", String.class),
-        ;
->>>>>>> 6c866357
+	}
 
 		private static final Map<String, Tag> TAG_LOOKUP_MAP;
 
