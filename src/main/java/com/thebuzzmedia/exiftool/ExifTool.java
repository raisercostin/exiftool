/**
 * Copyright 2011 The Buzz Media, LLC
 *
 * Licensed under the Apache License, Version 2.0 (the "License");
 * you may not use this file except in compliance with the License.
 * You may obtain a copy of the License at
 *
 *   http://www.apache.org/licenses/LICENSE-2.0
 *
 * Unless required by applicable law or agreed to in writing, software
 * distributed under the License is distributed on an "AS IS" BASIS,
 * WITHOUT WARRANTIES OR CONDITIONS OF ANY KIND, either express or implied.
 * See the License for the specific language governing permissions and
 * limitations under the License.
 */

package com.thebuzzmedia.exiftool;

import java.io.File;
<<<<<<< HEAD
import java.io.FileWriter;
import java.io.IOException;
import java.util.ArrayList;
=======
import java.io.IOException;
import java.lang.reflect.Array;
import java.text.ParseException;
import java.text.SimpleDateFormat;
import java.util.ArrayList;
import java.util.Arrays;
import java.util.Date;
>>>>>>> b9ef8d8a
import java.util.EnumSet;
import java.util.HashMap;
import java.util.List;
import java.util.Map;
import java.util.Set;
import java.util.StringTokenizer;
<<<<<<< HEAD
import java.util.Timer;
import java.util.TimerTask;
import java.util.concurrent.atomic.AtomicBoolean;
import java.util.concurrent.locks.ReentrantLock;
=======
import java.util.TreeMap;
>>>>>>> b9ef8d8a
import java.util.regex.Pattern;

import org.apache.commons.io.FilenameUtils;
import org.slf4j.Logger;
import org.slf4j.LoggerFactory;

/**
 * Provide a Java-like interface to Phil Harvey's excellent, Perl-based <a
 * href="http://www.sno.phy.queensu.ca/~phil/exiftool">ExifTool</a>.
 * <p/>
 * Initial work done by "Riyad Kalla" software@thebuzzmedia.com.
 * <p/>
 * There are a number of other basic Java wrappers to ExifTool available online,
 * but most of them only abstract out the actual Java-external-process execution
 * logic and do no additional work to make integration with the external
 * ExifTool any easier or intuitive from the perspective of the Java application
 * written to make use of ExifTool.
 * <p/>
 * This class was written in order to make integration with ExifTool inside of a
 * Java application seamless and performant with the goal being that the
 * developer can treat ExifTool as if it were written in Java, garnering all of
 * the benefits with none of the added headache of managing an external native
 * process from Java.
 * <p/>
 * Phil Harvey's ExifTool is written in Perl and runs on all major platforms
 * (including Windows) so no portability issues are introduced into your
 * application by utilizing this class.
 * <h3>Usage</h3>
 * Assuming ExifTool is installed on the host system correctly and either in the
 * system path or pointed to by {@link #ENV_EXIF_TOOL_PATH}, using this class to
 * communicate with ExifTool is as simple as creating an instance (
 * <code>ExifTool tool = new ExifTool()</code>) and then making calls to
 * {@link #readMetadata(ReadOptions,java.io.File, Object...)} (optionally
 * supplying tags or
 * {@link #writeMetadata(WriteOptions,java.io.File, java.util.Map)}
 * <p/>
 * In this default mode methods will automatically start an external ExifTool
 * process to handle the request. After ExifTool has parsed the tag values from
 * the file, the external process exits and this class parses the result before
 * returning it to the caller.
 * <p/>
<<<<<<< HEAD
 * While each {@link Tag} provides a hint at which format the resulting value
 * for that tag is returned as from ExifTool (see {@link Tag#getType()}), that
 * only applies to values returned with an output format of
 * {@link Format#NUMERIC} and it is ultimately up to the caller to decide how
 * best to parse or convert the returned values.
 * <p/>
 * The {@link Tag} Enum provides the {@link Tag#parseValue(String)} convenience
 * method for parsing given <code>String</code> values according to the Tag hint
 * automatically for you if that is what you plan on doing, otherwise feel free
 * to handle the return values anyway you want.
=======
>>>>>>> b9ef8d8a
 * <h3>ExifTool -stay_open Support</h3>
 * ExifTool <a href=
 * "http://u88.n24.queensu.ca/exiftool/forum/index.php/topic,1402.msg12933.html#msg12933"
 * >8.36</a> added a new persistent-process feature that allows ExifTool to stay
 * running in a daemon mode and continue accepting commands via a file or stdin.
 * <p/>
 * This new mode is controlled via the <code>-stay_open True/False</code>
 * command line argument and in a busy system that is making thousands of calls
 * to ExifTool, can offer speed improvements of up to <strong>60x</strong> (yes,
 * really that much).
 * <p/>
 * This feature was added to ExifTool shortly after user <a
 * href="http://www.christian-etter.de/?p=458">Christian Etter discovered</a>
 * the overhead for starting up a new Perl interpreter each time ExifTool is
 * loaded accounts for roughly <a href=
 * "http://u88.n24.queensu.ca/exiftool/forum/index.php/topic,1402.msg6121.html#msg6121"
 * >98.4% of the total runtime</a>.
 * <p/>
 * Support for using ExifTool in daemon mode is enabled by passing
 * {@link Feature#STAY_OPEN} to the constructor of the class when creating an
 * instance of this class and then simply using the class as you normally would.
 * This class will manage a single ExifTool process running in daemon mode in
 * the background to service all future calls to the class.
 * <p/>
 * Because this feature requires ExifTool 8.36 or later, this class will
 * actually verify support for the feature in the version of ExifTool pointed at
<<<<<<< HEAD
 * by {@link #exifCmd} before successfully instantiating the class and will
 * notify you via an {@link UnsupportedFeatureException} if the native ExifTool
 * doesn't support the requested feature.
=======
 * by {@link #ENV_EXIF_TOOL_PATH} before successfully instantiating the class
 * and will notify you via an {@link UnsupportedFeatureException} if the native
 * ExifTool doesn't support the requested feature.
>>>>>>> b9ef8d8a
 * <p/>
 * In the event of an {@link UnsupportedFeatureException}, the caller can either
 * upgrade the native ExifTool upgrade to the version required or simply avoid
 * using that feature to work around the exception.
 * <h3>Automatic Resource Cleanup</h3>
 * When {@link Feature#STAY_OPEN} mode is used, there is the potential for
 * leaking both host OS processes (native 'exiftool' processes) as well as the
 * read/write streams used to communicate with it unless {@link #close()} is
 * called to clean them up when done. <strong>Fortunately</strong>, this class
 * provides an automatic cleanup mechanism that runs, by default, after 10mins
 * of inactivity to clean up those stray resources.
 * <p/>
 * The inactivity period can be controlled by modifying the
 * {@link #ENV_EXIF_TOOL_PROCESSCLEANUPDELAY} system variable. A value of
 * <code>0</code> or less disabled the automatic cleanup process and requires
 * you to cleanup ExifTool instances on your own by calling {@link #close()}
 * manually.
 * <p/>
 * Any class activity by way of calls to <code>getImageMeta</code> will always
 * reset the inactivity timer, so in a busy system the cleanup thread could
 * potentially never run, leaving the original host ExifTool process running
 * forever (which is fine).
 * <p/>
 * This design was chosen to help make using the class and not introducing
 * memory leaks and bugs into your code easier as well as making very inactive
 * instances of this class light weight while not in-use by cleaning up after
 * themselves.
 * <p/>
 * The only overhead incurred when opening the process back up is a 250-500ms
 * lag while launching the VM interpreter again on the first call (depending on
 * host machine speed and load).
 * <h3>Reusing a "closed" ExifTool Instance</h3>
 * If you or the cleanup thread have called {@link #close()} on an instance of
 * this class, cleaning up the host process and read/write streams, the instance
 * of this class can still be safely used. Any followup calls to
 * <code>getImageMeta</code> will simply re-instantiate all the required
 * resources necessary to service the call (honoring any {@link Feature}s set).
 * <p/>
 * This can be handy behavior to be aware of when writing scheduled processing
 * jobs that may wake up every hour and process thousands of pictures then go
 * back to sleep. In order for the process to execute as fast as possible, you
 * would want to use ExifTool in daemon mode (pass {@link Feature#STAY_OPEN} to
 * the constructor of this class) and when done, instead of {@link #close()}-ing
 * the instance of this class and throwing it out, you can keep the reference
 * around and re-use it again when the job executes again an hour later.
 * <h3>Performance</h3>
 * Extra care is taken to ensure minimal object creation or unnecessary CPU
 * overhead while communicating with the external process.
 * <p/>
 * {@link Pattern}s used to split the responses from the process are explicitly
 * compiled and reused, string concatenation is minimized, Tag name lookup is
 * done via a <code>static final</code> {@link Map} shared by all instances and
 * so on.
 * <p/>
 * Additionally, extra care is taken to utilize the most optimal code paths when
 * initiating and using the external process, for example, the
 * {@link ProcessBuilder#command(List)} method is used to avoid the copying of
 * array elements when {@link ProcessBuilder#command(String...)} is used and
 * avoiding the (hidden) use of {@link StringTokenizer} when
 * {@link Runtime#exec(String)} is called.
 * <p/>
 * All of this effort was done to ensure that imgscalr and its supporting
 * classes continue to provide best-of-breed performance and memory utilization
 * in long running/high performance environments (e.g. web applications).
 * <h3>Thread Safety</h3>
 * Instances of this class are <strong>not</strong> Thread-safe. Both the
 * instance of this class and external ExifTool process maintain state specific
 * to the current operation. Use of instances of this class need to be
 * synchronized using an external mechanism or in a highly threaded environment
 * (e.g. web application), instances of this class can be used along with
 * {@link ThreadLocal}s to ensure Thread-safe, highly parallel use.
 * <h3>Why ExifTool?</h3>
 * <a href="http://www.sno.phy.queensu.ca/~phil/exiftool">ExifTool</a> is
 * written in Perl and requires an external process call from Java to make use
 * of.
 * <p/>
 * While this would normally preclude a piece of software from inclusion into
 * the imgscalr library (more complex integration), there is no other image
 * metadata piece of software available as robust, complete and well-tested as
 * ExifTool. In addition, ExifTool already runs on all major platforms
 * (including Windows), so there was not a lack of portability introduced by
 * providing an integration for it.
 * <p/>
 * Allowing it to be used from Java is a boon to any Java project that needs the
 * ability to read/write image-metadata from almost <a
 * href="http://www.sno.phy.queensu.ca/~phil/exiftool/#supported">any image or
 * video file</a> format.
 * <h3>Alternatives</h3>
 * If integration with an external Perl process is something your app cannot do
 * and you still need image metadata-extraction capability, Drew Noakes has
 * written the 2nd most robust image metadata library I have come across: <a
 * href="http://drewnoakes.com/drewnoakes.com/code/exif/">Metadata Extractor</a>
 * that you might want to look at.
 * 
 * @author Riyad Kalla (software@thebuzzmedia.com)
 * @since 1.1
 */
public class ExifTool {

<<<<<<< HEAD
	public static final String ENV_EXIF_TOOL_PATH = "exiftool.path";
	public static final String ENV_EXIF_TOOL_PROCESSCLEANUPDELAY = "exiftool.processCleanupDelay";
	public static final long DEFAULT_PROCESS_CLEANUP_DELAY = 0;

	/**
	 * Name used to identify the (optional) cleanup {@link Thread}.
	 * <p/>
	 * This is only provided to make debugging and profiling easier for
	 * implementers making use of this class such that the resources this class
	 * creates and uses (i.e. Threads) are readily identifiable in a running VM.
	 * <p/>
	 * Default value is "<code>ExifTool Cleanup Thread</code>".
	 */
	private static final String CLEANUP_THREAD_NAME = "ExifTool Cleanup Thread";

	/**
	 * Compiled {@link Pattern} of ": " used to split compact output from
	 * ExifTool evenly into name/value pairs.
	 */
	static final Pattern TAG_VALUE_PATTERN = Pattern
			.compile("\\s*:\\s*");
	static final String STREAM_CLOSED_MESSAGE = "Stream closed";

	static Logger log = LoggerFactory.getLogger(ExifTool.class);

	/**
	 * The absolute path to the ExifTool executable on the host system running
	 * this class as defined by the "<code>exiftool.path</code>" system
	 * property.
	 * <p/>
	 * If ExifTool is on your system path and running the command "exiftool"
	 * successfully executes it, leaving this value unchanged will work fine on
=======
	/**
	 * If ExifTool is on your system path and running the command "exiftool"
	 * successfully executes it, the default value unchanged will work fine on
>>>>>>> b9ef8d8a
	 * any platform. If the ExifTool executable is named something else or not
	 * in the system path, then this property will need to be set to point at it
	 * before using this class.
	 * <p/>
	 * This system property can be set on startup with:<br/>
	 * <code>
	 * -Dexiftool.path=/path/to/exiftool
	 * </code> or by calling {@link System#setProperty(String, String)} before
	 * this class is loaded.
	 * <p/>
	 * On Windows be sure to double-escape the path to the tool, for example:
	 * <code>
	 * -Dexiftool.path=C:\\Tools\\exiftool.exe
	 * </code>
	 * <p/>
	 * Default value is "<code>exiftool</code>".
	 * <h3>Relative Paths</h3>
	 * Relative path values (e.g. "bin/tools/exiftool") are executed with
	 * relation to the base directory the VM process was started in. Essentially
	 * the directory that <code>new File(".").getAbsolutePath()</code> points at
	 * during runtime.
	 */
<<<<<<< HEAD
	private final String exifCmd;

=======
	public static final String ENV_EXIF_TOOL_PATH = "exiftool.path";
>>>>>>> b9ef8d8a
	/**
	 * Interval (in milliseconds) of inactivity before the cleanup thread wakes
	 * up and cleans up the daemon ExifTool process and the read/write streams
	 * used to communicate with it when the {@link Feature#STAY_OPEN} feature is
	 * used.
	 * <p/>
	 * Ever time a call to <code>getImageMeta</code> is processed, the timer
	 * keeping track of cleanup is reset; more specifically, this class has to
	 * experience no activity for this duration of time before the cleanup
	 * process is fired up and cleans up the host OS process and the stream
	 * resources.
	 * <p/>
	 * Any subsequent calls to <code>getImageMeta</code> after a cleanup simply
	 * re-initializes the resources.
	 * <p/>
	 * This system property can be set on startup with:<br/>
	 * <code>
	 * -Dexiftool.processCleanupDelay=600000
	 * </code> or by calling {@link System#setProperty(String, String)} before
	 * this class is loaded.
	 * <p/>
	 * Setting this value to 0 disables the automatic cleanup thread completely
	 * and the caller will need to manually cleanup the external ExifTool
	 * process and read/write streams by calling {@link #close()}.
	 * <p/>
<<<<<<< HEAD
	 * Default value is <code>600,000</code> (10 minutes).
	 */
	private final long processCleanupDelay;

	private final Map<Feature, Boolean> featureSupportedMap = new HashMap<Feature, Boolean>();
	private final Set<Feature> featureSet = EnumSet.noneOf(Feature.class);
	private final ReentrantLock lock = new ReentrantLock();
	private final VersionNumber exifVersion;
	private final Timer cleanupTimer;
	private TimerTask currentCleanupTask = null;
	private AtomicBoolean shuttingDown = new AtomicBoolean(false);
	private volatile ExifProcess process;
	private int timeoutWhenKeepAlive = 0;
=======
	 * Default value is zero, no inactivity timeout.
	 */
	public static final String ENV_EXIF_TOOL_PROCESSCLEANUPDELAY = "exiftool.processCleanupDelay";
	public static final long DEFAULT_PROCESS_CLEANUP_DELAY = 0;

	/**
	 * Name used to identify the (optional) cleanup {@link Thread}.
	 * <p/>
	 * This is only provided to make debugging and profiling easier for
	 * implementers making use of this class such that the resources this class
	 * creates and uses (i.e. Threads) are readily identifiable in a running VM.
	 * <p/>
	 * Default value is "<code>ExifTool Cleanup Thread</code>".
	 */
	static final String CLEANUP_THREAD_NAME = "ExifTool Cleanup Thread";

	/**
	 * Compiled {@link Pattern} of ": " used to split compact output from
	 * ExifTool evenly into name/value pairs.
	 */
	static final Pattern TAG_VALUE_PATTERN = Pattern.compile("\\s*:\\s*");
	static final String STREAM_CLOSED_MESSAGE = "Stream closed";
	private static final String EXIF_DATE_FORMAT = "yyyy:MM:dd HH:mm:ss";

	static Logger log = LoggerFactory.getLogger(ExifTool.class);

	private final Map<Feature, Boolean> featureSupportedMap = new HashMap<Feature, Boolean>();
	private final Set<Feature> featureEnabledSet = EnumSet
			.noneOf(Feature.class);
	private ReadOptions defReadOptions = new ReadOptions();
	private WriteOptions defWriteOptions = new WriteOptions();
	private final VersionNumber exifVersion;
	private final ExifProxy exifProxy;
>>>>>>> b9ef8d8a

	public ExifTool() {
		this((Feature[]) null);
	}

	/**
<<<<<<< HEAD
	 * In this constructor, exifToolPath and processCleanupDelay are gotten from
=======
	 * In this constructor, exifToolPath and processCleanupDelay are read from
>>>>>>> b9ef8d8a
	 * system properties exiftool.path and exiftool.processCleanupDelay.
	 * processCleanupDelay is optional. If not found, the default is used.
	 */
	public ExifTool(Feature... features) {
		this(System.getProperty(ENV_EXIF_TOOL_PATH, "exiftool"), Long.getLong(
				ENV_EXIF_TOOL_PROCESSCLEANUPDELAY,
				DEFAULT_PROCESS_CLEANUP_DELAY), features);
	}

<<<<<<< HEAD
	public ExifTool(String exifToolPath) {
		this(exifToolPath, DEFAULT_PROCESS_CLEANUP_DELAY, (Feature[]) null);
=======
	/**
	 * Pass in the absolute path to the ExifTool executable on the host system.
	 */
	public ExifTool(String exifToolPath) {
		this(exifToolPath, DEFAULT_PROCESS_CLEANUP_DELAY);
>>>>>>> b9ef8d8a
	}

	public ExifTool(String exifToolPath, Feature... features) {
		this(exifToolPath, DEFAULT_PROCESS_CLEANUP_DELAY, features);
	}

	public ExifTool(String exifCmd, long processCleanupDelay,
			Feature... features) {
<<<<<<< HEAD
		this.exifCmd = exifCmd;
		this.processCleanupDelay = processCleanupDelay;
=======
>>>>>>> b9ef8d8a
		this.exifVersion = ExifProcess.readVersion(exifCmd);
		if (features != null && features.length > 0) {
			for (Feature feature : features) {
				if (!feature.isSupported(exifVersion)) {
					throw new UnsupportedFeatureException(feature);
				}
<<<<<<< HEAD
				this.featureSet.add(feature);
=======
				this.featureEnabledSet.add(feature);
>>>>>>> b9ef8d8a
				this.featureSupportedMap.put(feature, true);
			}
		}

<<<<<<< HEAD
		/*
		 * Now that initialization is done, init the cleanup timer if we are
		 * using STAY_OPEN and the delay time set is non-zero.
		 */
		if (isFeatureEnabled(Feature.STAY_OPEN)) {
			cleanupTimer = new Timer(CLEANUP_THREAD_NAME, true);
		} else {
			cleanupTimer = null;
=======
		List<String> baseArgs = new ArrayList<String>(3);
		if (featureEnabledSet.contains(Feature.MWG_MODULE)) {
			baseArgs.addAll(Arrays.asList("-use", "MWG"));
		}
		if (featureEnabledSet.contains(Feature.STAY_OPEN)) {
			KeepAliveExifProxy proxy = new KeepAliveExifProxy(exifCmd, baseArgs);
			proxy.setInactiveTimeout(processCleanupDelay);
			exifProxy = proxy;
		} else {
			exifProxy = new SingleUseExifProxy(exifCmd, baseArgs);
>>>>>>> b9ef8d8a
		}
	}

	/**
	 * Limits the amount of time (in mills) an exif operation can take. Setting
	 * value to greater than 0 to enable.
	 */
<<<<<<< HEAD
	public ExifTool setRunTimeout(int mills) {
		timeoutWhenKeepAlive = mills;
=======
	public ExifTool setRunTimeout(long mills) {
		defReadOptions = defReadOptions.withRunTimeoutMills(mills);
		defWriteOptions = defWriteOptions.withRunTimeoutMills(mills);
>>>>>>> b9ef8d8a
		return this;
	}

	/**
	 * Used to determine if the given {@link Feature} is supported by the
<<<<<<< HEAD
	 * underlying native install of ExifTool pointed at by {@link #exifCmd}.
=======
	 * underlying native install of ExifTool pointed at by
	 * {@link #ENV_EXIF_TOOL_PATH}.
>>>>>>> b9ef8d8a
	 * <p/>
	 * If support for the given feature has not been checked for yet, this
	 * method will automatically call out to ExifTool and ensure the requested
	 * feature is supported in the current local install.
	 * <p/>
	 * The external call to ExifTool to confirm feature support is only ever
	 * done once per JVM session and stored in a <code>static final</code>
	 * {@link Map} that all instances of this class share.
	 * 
	 * @param feature
	 *            The feature to check support for in the underlying ExifTool
	 *            install.
	 * 
	 * @return <code>true</code> if support for the given {@link Feature} was
	 *         confirmed to work with the currently installed ExifTool or
	 *         <code>false</code> if it is not supported.
	 * 
	 * @throws IllegalArgumentException
	 *             if <code>feature</code> is <code>null</code>.
	 * @throws RuntimeException
	 *             if any exception occurs while attempting to start the
	 *             external ExifTool process to verify feature support.
	 */
	public boolean isFeatureSupported(Feature feature) throws RuntimeException {
		if (feature == null) {
			throw new IllegalArgumentException("feature cannot be null");
		}

		Boolean supported = featureSupportedMap.get(feature);

		/*
		 * If there is no Boolean flag for the feature, support for it hasn't
		 * been checked yet with the native ExifTool install, so we need to do
		 * that.
		 */
		if (supported == null) {
			log.debug("Support for feature %s has not been checked yet, checking...");
			supported = feature.isSupported(exifVersion);
			featureSupportedMap.put(feature, supported);
		}

		return supported;
	}

	/**
<<<<<<< HEAD
=======
	 * Used to determine if the given {@link Feature} has been enabled for this
	 * particular instance of {@link ExifTool}.
	 * <p/>
	 * This method is different from {@link #isFeatureSupported(Feature)}, which
	 * checks if the given feature is supported by the underlying ExifTool
	 * install where as this method tells the caller if the given feature has
	 * been enabled for use in this particular instance.
	 * 
	 * @param feature
	 *            The feature to check if it has been enabled for us or not on
	 *            this instance.
	 * 
	 * @return <code>true</code> if the given {@link Feature} is currently
	 *         enabled on this instance of {@link ExifTool}, otherwise returns
	 *         <code>false</code>.
	 * 
	 * @throws IllegalArgumentException
	 *             if <code>feature</code> is <code>null</code>.
	 */
	public boolean isFeatureEnabled(Feature feature)
			throws IllegalArgumentException {
		if (feature == null) {
			throw new IllegalArgumentException("feature cannot be null");
		}
		return featureEnabledSet.contains(feature);
	}

	/**
>>>>>>> b9ef8d8a
	 * Used to startup the external ExifTool process and open the read/write
	 * streams used to communicate with it when {@link Feature#STAY_OPEN} is
	 * enabled. This method has no effect if the stay open feature is not
	 * enabled.
	 */
	public void startup() {
<<<<<<< HEAD
		if (featureSet.contains(Feature.STAY_OPEN)) {
			shuttingDown.set(false);
			ensureProcessRunning();
		}
	}

	private void ensureProcessRunning() {
		if (process == null || process.isClosed()) {
			synchronized (this) {
				if (process == null || process.isClosed()) {
					log.debug("Starting daemon ExifTool process and creating read/write streams (this only happens once)...");
					process = ExifProcess.startup(exifCmd);
				}
			}
		}
		if (processCleanupDelay > 0) {
			synchronized (this) {
				if (currentCleanupTask != null) {
					currentCleanupTask.cancel();
					currentCleanupTask = null;
				}
				currentCleanupTask = new TimerTask() {
					@Override
					public void run() {
						log.info("Auto cleanup task running...");
						process.close();
					}
				};
				cleanupTimer.schedule(currentCleanupTask, processCleanupDelay);
			}
		}
=======
		exifProxy.startup();
>>>>>>> b9ef8d8a
	}

	/**
	 * This is same as {@link #close()}, added for consistency with
	 * {@link #startup()}
	 */
	public void shutdown() {
		close();
	}

	/**
	 * Used to shutdown the external ExifTool process and close the read/write
	 * streams used to communicate with it when {@link Feature#STAY_OPEN} is
	 * enabled.
	 * <p/>
	 * <strong>NOTE</strong>: Calling this method does not preclude this
	 * instance of {@link ExifTool} from being re-used, it merely disposes of
	 * the native and internal resources until the next call to
	 * <code>getImageMeta</code> causes them to be re-instantiated.
	 * <p/>
<<<<<<< HEAD
	 * The cleanup thread will automatically call this after an interval of
	 * inactivity defined by {@link #processCleanupDelay}.
	 * <p/>
	 * Calling this method on an instance of this class without
	 * {@link Feature#STAY_OPEN} support enabled has no effect.
	 */
	public synchronized void close() {
		shuttingDown.set(true);
		if (process != null) {
			process.close();
		}
		if (currentCleanupTask != null) {
			currentCleanupTask.cancel();
			currentCleanupTask = null;
		}
	}

	public boolean isStayOpen() {
		return featureSet.contains(Feature.STAY_OPEN);
=======
	 * Calling this method on an instance of this class without
	 * {@link Feature#STAY_OPEN} support enabled has no effect.
	 */
	public void close() {
		exifProxy.shutdown();
	}

	public boolean isStayOpen() {
		return featureEnabledSet.contains(Feature.STAY_OPEN);
>>>>>>> b9ef8d8a
	}

	/**
	 * For {@link ExifTool} instances with {@link Feature#STAY_OPEN} support
	 * enabled, this method is used to determine if there is currently a running
	 * ExifTool process associated with this class.
	 * <p/>
	 * Any dependent processes and streams can be shutdown using
	 * {@link #close()} and this class will automatically re-create them on the
	 * next call to <code>getImageMeta</code> if necessary.
	 * 
	 * @return <code>true</code> if there is an external ExifTool process in
	 *         daemon mode associated with this class utilizing the
	 *         {@link Feature#STAY_OPEN} feature, otherwise returns
	 *         <code>false</code>.
	 */
	public boolean isRunning() {
<<<<<<< HEAD
		return process != null && !process.isClosed();
	}

	/**
	 * Used to determine if the given {@link Feature} has been enabled for this
	 * particular instance of {@link ExifTool}.
	 * <p/>
	 * This method is different from {@link #isFeatureSupported(Feature)}, which
	 * checks if the given feature is supported by the underlying ExifTool
	 * install where as this method tells the caller if the given feature has
	 * been enabled for use in this particular instance.
	 * 
	 * @param feature
	 *            The feature to check if it has been enabled for us or not on
	 *            this instance.
	 * 
	 * @return <code>true</code> if the given {@link Feature} is currently
	 *         enabled on this instance of {@link ExifTool}, otherwise returns
	 *         <code>false</code>.
	 * 
	 * @throws IllegalArgumentException
	 *             if <code>feature</code> is <code>null</code>.
	 */
	public boolean isFeatureEnabled(Feature feature)
			throws IllegalArgumentException {
		if (feature == null) {
			throw new IllegalArgumentException("feature cannot be null");
		}
		return featureSet.contains(feature);
=======
		return exifProxy != null && !exifProxy.isRunning();
	}

	public ReadOptions getReadOptions() {
		return defReadOptions;
	}

	public ExifTool setReadOptions(ReadOptions options) {
		defReadOptions = options;
		return this;
	}

	public WriteOptions getWriteOptions() {
		return defWriteOptions;
	}

	public ExifTool setWriteOptions(WriteOptions options) {
		defWriteOptions = options;
		return this;
>>>>>>> b9ef8d8a
	}

	public Map<Tag, String> getImageMeta(File image, Tag... tags)
			throws IllegalArgumentException, SecurityException, IOException {
<<<<<<< HEAD

=======
>>>>>>> b9ef8d8a
		return getImageMeta(image, Format.NUMERIC, tags);
	}

	public Map<Tag, String> getImageMeta(File image, Format format, Tag... tags)
			throws IllegalArgumentException, SecurityException, IOException {

		String[] stringTags = new String[tags.length];
		int i = 0;
		for (Tag tag : tags) {
<<<<<<< HEAD
			stringTags[i++] = tag.getName();
		}
		Map<String, String> result = getImageMeta(image, format, true,
				stringTags);
		return mapByTag(result);
=======
			stringTags[i++] = tag.getKey();
		}
		Map<String, String> result = getImageMeta(image, format, true,
				stringTags);
		return Tag.toTagMap(result);
>>>>>>> b9ef8d8a
	}

	public Map<String, String> getImageMeta(File image, Format format,
			TagGroup... tags) throws IllegalArgumentException,
			SecurityException, IOException {
		String[] stringTags = new String[tags.length];
		int i = 0;
		for (TagGroup tag : tags) {
<<<<<<< HEAD
			stringTags[i++] = tag.getValue();
=======
			stringTags[i++] = tag.getKey();
>>>>>>> b9ef8d8a
		}
		return getImageMeta(image, format, false, stringTags);
	}

<<<<<<< HEAD
	private Map<String, String> getImageMeta(final File image,
			final Format format, final boolean suppressDuplicates,
			final String... tags) throws IllegalArgumentException,
			SecurityException, IOException {

		// Validate input and create Arg Array
		final boolean stayOpen = featureSet.contains(Feature.STAY_OPEN);
		List<String> args = new ArrayList<String>(tags.length + 4);
		if (format == null) {
			throw new IllegalArgumentException("format cannot be null");
		} else if (format == Format.NUMERIC) {
			args.add("-n"); // numeric output
		}
		if (!suppressDuplicates) {
			args.add("-a"); // suppress duplicates
		}
		args.add("-S"); // compact output

		if (tags == null || tags.length == 0) {
			throw new IllegalArgumentException(
					"tags cannot be null and must contain 1 or more Tag to query the image for.");
		}
		for (String tag : tags) {
			args.add("-" + tag);
		}
		if (image == null) {
			throw new IllegalArgumentException(
					"image cannot be null and must be a valid stream of image data.");
		}
		if (!image.canRead()) {
			throw new SecurityException(
					"Unable to read the given image ["
							+ image.getAbsolutePath()
							+ "], ensure that the image exists at the given path and that the executing Java process has permissions to read it.");
		}
		args.add(image.getAbsolutePath());

		// start process
		long startTime = System.currentTimeMillis();
		log.debug(String.format("Querying %d tags from image: %s", tags.length,
				image.getAbsolutePath()));
		/*
		 * Using ExifTool in daemon mode (-stay_open True) executes different
		 * code paths below. So establish the flag for this once and it is
		 * reused a multitude of times later in this method to figure out where
		 * to branch to.
		 */
		Map<String, String> resultMap;
		if (stayOpen) {
			log.debug("Using ExifTool in daemon mode (-stay_open True)...");
			resultMap = processStayOpen(args);
		} else {
			log.debug("Using ExifTool in non-daemon mode (-stay_open False)...");
			resultMap = ExifProcess.executeToResults(exifCmd, args);
		}

		// Print out how long the call to external ExifTool process took.
		if (log.isDebugEnabled()) {
			log.debug(String
					.format("Image Meta Processed in %d ms [queried %d tags and found %d values]",
							(System.currentTimeMillis() - startTime),
							tags.length, resultMap.size()));
		}

		return resultMap;
	}

	public void addImageMetadata(File image, Map<Tag, Object> values)
			throws IOException {

		final boolean stayOpen = featureSet.contains(Feature.STAY_OPEN);

=======
	public Map<String, String> getImageMeta(File file, Format format,
			boolean supressDuplicates, String... tags) throws IOException {
		ReadOptions options = defReadOptions
				.withNumericOutput(format == Format.NUMERIC)
				.withShowDuplicates(!supressDuplicates).withConvertTypes(false);
		Map<Object, Object> result = readMetadata(options, file, tags);
		Map<String, String> data = new TreeMap<String, String>();
		for (Map.Entry<Object, Object> entry : result.entrySet()) {
			data.put(entry.getKey().toString(),
					entry.getValue() != null ? entry.getValue().toString() : "");
		}
		return data;
	}

	public <T> void addImageMetadata(File image, Map<T, Object> values)
			throws IOException {
		writeMetadata(defWriteOptions.withDeleteBackupFile(false), image,
				values);
	}

	// ================================================================================
	public Map<Object, Object> readMetadata(File file, Object... tags)
			throws IOException {
		return readMetadata(defReadOptions, file, tags);
	}

	/**
	 * Reads metadata from the file.
	 */
	public Map<Object, Object> readMetadata(ReadOptions options, File file,
			Object... tags) throws IOException {
		if (file == null) {
			throw new IllegalArgumentException(
					"file cannot be null and must be a valid stream of image data.");
		}
		if (!file.canRead()) {
			throw new SecurityException(
					"Unable to read the given image ["
							+ file.getAbsolutePath()
							+ "], ensure that the image exists at the given path and that the executing Java process has permissions to read it.");
		}

		List<String> args = new ArrayList<String>(tags.length + 2);
		if (options.numericOutput) {
			args.add("-n"); // numeric output
		}
		if (options.showDuplicates) {
			args.add("-a");
		}
		if (!options.showEmptyTags) {
			args.add("-S"); // compact output
		}
		for (Object tag : tags) {
			if (tag instanceof MetadataTag) {
				args.add("-" + ((MetadataTag) tag).getKey());
			} else {
				args.add("-" + tag);
			}
		}
		args.add(file.getAbsolutePath());

		Map<String, String> resultMap = exifProxy.execute(
				options.runTimeoutMills, args);

		Map<Object, Object> metadata = new HashMap<Object, Object>(
				resultMap.size());

		for (Object tag : tags) {
			MetadataTag metaTag;
			if (tag instanceof MetadataTag) {
				metaTag = (MetadataTag) tag;
			} else {
				metaTag = toTag(tag.toString());
			}
			if (metaTag.isMapped()) {
				String input = resultMap.remove(metaTag.getKey());
				if (!options.showEmptyTags
						&& (input == null || input.isEmpty())) {
					continue;
				}
				Object value = options.convertTypes ? deserialize(
						metaTag.getKey(), input, metaTag.getType()) : input;
				// maps with tag passed in, as caller expects to fetch
				metadata.put(tag, value);
			}
		}
		for (Map.Entry<String, String> entry : resultMap.entrySet()) {
			if (!options.showEmptyTags && entry.getValue() == null
					|| entry.getValue().isEmpty()) {
				continue;
			}
			if (options.convertTypes) {
				MetadataTag metaTag = toTag(entry.getKey());
				Object value = deserialize(metaTag.getKey(), entry.getValue(),
						metaTag.getType());
				metadata.put(entry.getKey(), value);
			} else {
				metadata.put(entry.getKey(), entry.getValue());

			}
		}
		return metadata;
	}

	public <T> void writeMetadata(File image, Map<T, Object> values)
			throws IOException {
		writeMetadata(defWriteOptions, image, values);
	}

	/**
	 * Takes a map of tags (either (@link Tag) or Strings for keys) and
	 * replaces/appends them to the metadata.
	 */
	public <T> void writeMetadata(WriteOptions options, File image,
			Map<T, Object> values) throws IOException {
>>>>>>> b9ef8d8a
		if (image == null) {
			throw new IllegalArgumentException(
					"image cannot be null and must be a valid stream of image data.");
		}
		if (values == null || values.isEmpty()) {
			throw new IllegalArgumentException(
					"values cannot be null and must contain 1 or more tag to value mappings");
		}

		if (!image.canWrite()) {
			throw new SecurityException(
					"Unable to write the given image ["
							+ image.getAbsolutePath()
							+ "], ensure that the image exists at the given path and that the executing Java process has permissions to write to it.");
		}

		log.info("Adding Tags {} to {}", values, image.getAbsolutePath());

<<<<<<< HEAD
		Map<String, String> resultMap;
		if (stayOpen) {
			log.debug("Using ExifTool in daemon mode (-stay_open True)...");
			resultMap = processStayOpen(createCommandList(
					image.getAbsolutePath(), values));
		} else {
			log.debug("Using ExifTool in non-daemon mode (-stay_open False)...");
			resultMap = ExifProcess.executeToResults(exifCmd,
					createCommandList(image.getAbsolutePath(), values));
		}

		// start process
		long startTime = System.currentTimeMillis();
=======
		List<String> args = new ArrayList<String>(values.size() + 3);
		for (Map.Entry<?, Object> entry : values.entrySet()) {
			args.addAll(serializeToArgs(entry.getKey(), entry.getValue()));
		}
		args.add(image.getAbsolutePath());

		// start process
		long startTime = System.currentTimeMillis();
		try {
			exifProxy.execute(options.runTimeoutMills, args);
		} finally {
			if (options.deleteBackupFile) {
				File origBackup = new File(image.getAbsolutePath()
						+ "_original");
				if (origBackup.exists())
					origBackup.delete();
			}
		}
>>>>>>> b9ef8d8a

		// Print out how long the call to external ExifTool process took.
		if (log.isDebugEnabled()) {
			log.debug(String.format(
					"Image Meta Processed in %d ms [added %d tags]",
					(System.currentTimeMillis() - startTime), values.size()));
		}
	}

<<<<<<< HEAD
	private List<String> createCommandList(String filename,
			Map<Tag, Object> values) {

		List<String> args = new ArrayList<String>(64);

		for (Map.Entry<Tag, Object> entry : values.entrySet()) {
			Tag tag = entry.getKey();
			Object value = entry.getValue();

			StringBuilder arg = new StringBuilder();
			arg.append("-").append(tag.getName());
			if (value instanceof Number) {
				arg.append("#");
			}
			arg.append("=");
			if (value != null) {
				if (value instanceof String) {
					arg.append("\"").append(value.toString()).append("\"");
				} else {
					arg.append(value.toString());
				}
			}
			args.add(arg.toString());

		}

		args.add(filename);
		return args;

	}

	/**
	 * extract image metadata to exiftool's internal xml format.
	 * 
	 * @param input
	 *            the input file
	 * @return command output as xml string
	 * @throws IOException
	 *             Signals that an I/O exception has occurred.
	 */
	public String getImageMetadataXml(File input, boolean includeBinary)
			throws IOException {
		List<String> args = new ArrayList<String>();
		args.add("-X");
		if (includeBinary)
			args.add("-b");
		args.add(input.getAbsolutePath());

		return ExifProcess.executeToString(exifCmd, args);
	}

	/**
	 * extract image metadata to exiftool's internal xml format.
	 * 
	 * @param input
	 *            the input file
	 * @param output
	 *            the output file
	 * @throws IOException
	 *             Signals that an I/O exception has occurred.
	 */
	public void getImageMetadataXml(File input, File output,
			boolean includeBinary) throws IOException {

		String result = getImageMetadataXml(input, includeBinary);

		try (FileWriter w = new FileWriter(output)) {
			w.write(result);
		}
	}

	/**
	 * output icc profile from input to output.
	 * 
	 * @param input
	 *            the input file
	 * @param output
	 *            the output file for icc data
	 * @return the command result from standard output e.g.
	 *         "1 output files created"
	 * @throws IOException
	 *             Signals that an I/O exception has occurred.
	 */
	public String extractImageIccProfile(File input, File output)
			throws IOException {

		List<String> args = new ArrayList<String>();
		args.add("-icc_profile");
		args.add(input.getAbsolutePath());

		args.add("-o");
		args.add(output.getAbsolutePath());

		return ExifProcess.executeToString(exifCmd, args);
	}

	/**
	 * Extract thumbnail from the given tag.
	 * 
	 * @param input
	 *            the input file
	 * @param tag
	 *            the tag containing binary data PhotoshopThumbnail or
	 *            ThumbnailImage
	 * @return the thumbnail file created. it is in the same folder as the input
	 *         file because of the syntax of exiftool and has the suffix
	 *         ".thumb.jpg"
	 * @throws IOException
	 *             Signals that an I/O exception has occurred.
	 */
	public File extractThumbnail(File input, Tag tag) throws IOException {

		List<String> args = new ArrayList<String>();
		String suffix = ".thumb.jpg";
		String thumbname = FilenameUtils.getBaseName(input.getName()) + suffix;

		args.add("-" + tag.getName());
		args.add(input.getAbsolutePath());
		args.add("-b");
		args.add("-w");
		args.add(suffix);
		String result = ExifProcess.executeToString(exifCmd, args);
		File thumbnail = new File(input.getParent() + File.separator
				+ thumbname);
		if (!thumbnail.exists())
			throw new IOException("could not create thumbnail: " + result);
		return thumbnail;
	}

	/**
	 * Will attempt 3 times to use the running exif process, and if unable to
	 * complete successfully will throw IOException
	 */
	private Map<String, String> processStayOpen(List<String> args)
			throws IOException {
		int attempts = 0;
		while (attempts < 3 && !shuttingDown.get()) {
			attempts++;
			// make sure process is started
			ensureProcessRunning();
			TimerTask attemptTimer = null;
			try {
				if (timeoutWhenKeepAlive > 0) {
					attemptTimer = new TimerTask() {
						@Override
						public void run() {
							log.warn("Process ran too long closing, max "
									+ timeoutWhenKeepAlive + " mills");
							process.close();
						}
					};
					cleanupTimer.schedule(attemptTimer, timeoutWhenKeepAlive);
				}
				log.debug("Streaming arguments to ExifTool process...");
				return process.sendArgs(args);
			} catch (IOException ex) {
				if (STREAM_CLOSED_MESSAGE.equals(ex.getMessage())
						&& !shuttingDown.get()) {
					// only catch "Stream Closed" error (happens when process
					// has died)
					log.warn(String.format(
							"Caught IOException(\"%s\"), will restart daemon",
							STREAM_CLOSED_MESSAGE));
					process.close();
				} else {
					throw ex;
				}
			} finally {
				if (attemptTimer != null)
					attemptTimer.cancel();
			}
		}
		if (shuttingDown.get()) {
			throw new IOException("Shutting Down");
		}
		throw new IOException("Ran out of attempts");
	}

	private static Map<Tag, String> mapByTag(Map<String, String> stringMap) {
		Map<Tag, String> tagMap = new HashMap<Tag, String>(Tag.values().length);
		for (Tag tag : Tag.values()) {
			if (stringMap.containsKey(tag.getName())) {
				tagMap.put(tag, stringMap.get(tag.getName()));
			}
		}
		return tagMap;
	}
=======
	// ================================================================================
	// STATIC helpers

	static List<String> serializeToArgs(Object tag, Object value) {
		final Class tagType;
		final String tagName;
		if (tag instanceof MetadataTag) {
			tagName = ((MetadataTag) tag).getKey();
			tagType = ((MetadataTag) tag).getType();
		} else {
			tagName = tag.toString();
			tagType = null;
		}

		// pre process
		if (value != null) {
			if (value.getClass().isArray()) {
				// convert array to iterable, this is lame
				int len = Array.getLength(value);
				List<Object> newList = new ArrayList<Object>(len);
				for (int i = 0; i < len; i++) {
					Object item = Array.get(value, i);
					newList.add(item);
				}
				value = newList;
			} else if (value instanceof Number && Date.class.equals(tagType)) {
				// if we know this is a date field and data is a number assume
				// it is unix epoch time
				Date date = new Date(((Number) value).longValue());
				value = date;
			}
		}

		List<String> args = new ArrayList<String>(4);
		String arg;
		if (value == null) {
			arg = String.format("-%s=", tagName);
		} else if (value instanceof Number) {
			arg = String.format("-%s#=%s", tagName, value);
		} else if (value instanceof Date) {
			SimpleDateFormat formatter = new SimpleDateFormat(EXIF_DATE_FORMAT);
			arg = String.format("-%s=%s", tagName,
					formatter.format((Date) value));
		} else if (value instanceof Iterable) {
			Iterable it = (Iterable) value;
			args.add("-sep");
			args.add(",");
			StringBuilder itemList = new StringBuilder();
			for (Object item : it) {
				if (itemList.length() > 0) {
					itemList.append(",");
				}
				itemList.append(item);
			}
			arg = String.format("-%s=%s", tagName, itemList);
		} else {
			if (tagType != null && tagType.isArray()) {
				args.add("-sep");
				args.add(",");
			}
			arg = String.format("-%s=%s", tagName, value);
		}
		args.add(arg);
		return args;
	}

	static Object deserialize(String tagName, String value, Class expectedType) {
		try {
			if (Boolean.class.equals(expectedType)) {
				if (value == null)
					return null;
				value = value.trim().toLowerCase();
				switch (value.charAt(0)) {
				case 'n':
				case 'f':
				case '0':
					return false;
				}
				if (value.equals("off")) {
					return false;
				}
				return true;
			} else if (Date.class.equals(expectedType)) {
				if (value == null)
					return null;
				SimpleDateFormat formatter = new SimpleDateFormat(
						EXIF_DATE_FORMAT);
				return formatter.parse(value);
			} else if (Integer.class.equals(expectedType)) {
				if (value == null)
					return 0;
				return Integer.parseInt(value);
			} else if (Long.class.equals(expectedType)) {
				if (value == null)
					return 0;
				return Long.parseLong(value);
			} else if (Float.class.equals(expectedType)) {
				if (value == null)
					return 0;
				return Float.parseFloat(value);
			} else if (Double.class.equals(expectedType)) {
				if (value == null)
					return 0;
				String[] enumeratorAndDivisor = value.split("/");
				if (enumeratorAndDivisor.length == 2) {
					return Double.parseDouble(enumeratorAndDivisor[0])
							/ Double.parseDouble(enumeratorAndDivisor[1]);
				} else {
					return Double.parseDouble(value);
				}
			} else if (String[].class.equals(expectedType)) {
				if (value == null)
					return new String[0];
				return value.split(",");
			} else {
				return value;
			}
		} catch (ParseException ex) {
			log.warn("Invalid format, Tag:" + tagName);
			return null;
		} catch (NumberFormatException ex) {
			log.warn("Invalid format, Tag:" + tagName);
			return null;
		}

	}

	static MetadataTag toTag(String name) {
		for (Tag tag : Tag.values()) {
			if (tag.getKey().equalsIgnoreCase(name)) {
				return tag;
			}
		}
		for (MwgTag tag : MwgTag.values()) {
			if (tag.getKey().equalsIgnoreCase(name)) {
				return tag;
			}
		}
		return new CustomTag(name, String.class);
	}

	// ================================================================================

>>>>>>> b9ef8d8a
}<|MERGE_RESOLUTION|>--- conflicted
+++ resolved
@@ -17,33 +17,19 @@
 package com.thebuzzmedia.exiftool;
 
 import java.io.File;
-<<<<<<< HEAD
 import java.io.FileWriter;
 import java.io.IOException;
 import java.util.ArrayList;
-=======
-import java.io.IOException;
-import java.lang.reflect.Array;
-import java.text.ParseException;
-import java.text.SimpleDateFormat;
-import java.util.ArrayList;
-import java.util.Arrays;
-import java.util.Date;
->>>>>>> b9ef8d8a
 import java.util.EnumSet;
 import java.util.HashMap;
 import java.util.List;
 import java.util.Map;
 import java.util.Set;
 import java.util.StringTokenizer;
-<<<<<<< HEAD
 import java.util.Timer;
 import java.util.TimerTask;
 import java.util.concurrent.atomic.AtomicBoolean;
 import java.util.concurrent.locks.ReentrantLock;
-=======
-import java.util.TreeMap;
->>>>>>> b9ef8d8a
 import java.util.regex.Pattern;
 
 import org.apache.commons.io.FilenameUtils;
@@ -51,10 +37,9 @@
 import org.slf4j.LoggerFactory;
 
 /**
- * Provide a Java-like interface to Phil Harvey's excellent, Perl-based <a
+ * Class used to provide a Java-like interface to Phil Harvey's excellent,
+ * Perl-based <a
  * href="http://www.sno.phy.queensu.ca/~phil/exiftool">ExifTool</a>.
- * <p/>
- * Initial work done by "Riyad Kalla" software@thebuzzmedia.com.
  * <p/>
  * There are a number of other basic Java wrappers to ExifTool available online,
  * but most of them only abstract out the actual Java-external-process execution
@@ -73,19 +58,23 @@
  * application by utilizing this class.
  * <h3>Usage</h3>
  * Assuming ExifTool is installed on the host system correctly and either in the
- * system path or pointed to by {@link #ENV_EXIF_TOOL_PATH}, using this class to
+ * system path or pointed to by {@link #exifCmd}, using this class to
  * communicate with ExifTool is as simple as creating an instance (
  * <code>ExifTool tool = new ExifTool()</code>) and then making calls to
- * {@link #readMetadata(ReadOptions,java.io.File, Object...)} (optionally
- * supplying tags or
- * {@link #writeMetadata(WriteOptions,java.io.File, java.util.Map)}
- * <p/>
- * In this default mode methods will automatically start an external ExifTool
- * process to handle the request. After ExifTool has parsed the tag values from
- * the file, the external process exits and this class parses the result before
- * returning it to the caller.
- * <p/>
-<<<<<<< HEAD
+ * {@link #getImageMeta(File, Tag...)} or
+ * {@link #getImageMeta(File, Format, Tag...)} with a list of {@link Tag}s you
+ * want to pull values for from the given image.
+ * <p/>
+ * In this default mode, calls to <code>getImageMeta</code> will automatically
+ * start an external ExifTool process to handle the request. After ExifTool has
+ * parsed the tag values from the file, the external process exits and this
+ * class parses the result before returning it to the caller.
+ * <p/>
+ * Results from calls to <code>getImageMeta</code> are returned in a {@link Map}
+ * with the {@link Tag} values as the keys and {@link String} values for every
+ * tag that had a value in the image file as the values. {@link Tag}s with no
+ * value found in the image are omitted from the result map.
+ * <p/>
  * While each {@link Tag} provides a hint at which format the resulting value
  * for that tag is returned as from ExifTool (see {@link Tag#getType()}), that
  * only applies to values returned with an output format of
@@ -96,8 +85,6 @@
  * method for parsing given <code>String</code> values according to the Tag hint
  * automatically for you if that is what you plan on doing, otherwise feel free
  * to handle the return values anyway you want.
-=======
->>>>>>> b9ef8d8a
  * <h3>ExifTool -stay_open Support</h3>
  * ExifTool <a href=
  * "http://u88.n24.queensu.ca/exiftool/forum/index.php/topic,1402.msg12933.html#msg12933"
@@ -124,15 +111,9 @@
  * <p/>
  * Because this feature requires ExifTool 8.36 or later, this class will
  * actually verify support for the feature in the version of ExifTool pointed at
-<<<<<<< HEAD
  * by {@link #exifCmd} before successfully instantiating the class and will
  * notify you via an {@link UnsupportedFeatureException} if the native ExifTool
  * doesn't support the requested feature.
-=======
- * by {@link #ENV_EXIF_TOOL_PATH} before successfully instantiating the class
- * and will notify you via an {@link UnsupportedFeatureException} if the native
- * ExifTool doesn't support the requested feature.
->>>>>>> b9ef8d8a
  * <p/>
  * In the event of an {@link UnsupportedFeatureException}, the caller can either
  * upgrade the native ExifTool upgrade to the version required or simply avoid
@@ -146,10 +127,9 @@
  * of inactivity to clean up those stray resources.
  * <p/>
  * The inactivity period can be controlled by modifying the
- * {@link #ENV_EXIF_TOOL_PROCESSCLEANUPDELAY} system variable. A value of
- * <code>0</code> or less disabled the automatic cleanup process and requires
- * you to cleanup ExifTool instances on your own by calling {@link #close()}
- * manually.
+ * {@link #processCleanupDelay} system variable. A value of <code>0</code> or
+ * less disabled the automatic cleanup process and requires you to cleanup
+ * ExifTool instances on your own by calling {@link #close()} manually.
  * <p/>
  * Any class activity by way of calls to <code>getImageMeta</code> will always
  * reset the inactivity timer, so in a busy system the cleanup thread could
@@ -232,7 +212,6 @@
  */
 public class ExifTool {
 
-<<<<<<< HEAD
 	public static final String ENV_EXIF_TOOL_PATH = "exiftool.path";
 	public static final String ENV_EXIF_TOOL_PROCESSCLEANUPDELAY = "exiftool.processCleanupDelay";
 	public static final long DEFAULT_PROCESS_CLEANUP_DELAY = 0;
@@ -246,14 +225,13 @@
 	 * <p/>
 	 * Default value is "<code>ExifTool Cleanup Thread</code>".
 	 */
-	private static final String CLEANUP_THREAD_NAME = "ExifTool Cleanup Thread";
+	static final String CLEANUP_THREAD_NAME = "ExifTool Cleanup Thread";
 
 	/**
 	 * Compiled {@link Pattern} of ": " used to split compact output from
 	 * ExifTool evenly into name/value pairs.
 	 */
-	static final Pattern TAG_VALUE_PATTERN = Pattern
-			.compile("\\s*:\\s*");
+	static final Pattern TAG_VALUE_PATTERN = Pattern.compile("\\s*:\\s*");
 	static final String STREAM_CLOSED_MESSAGE = "Stream closed";
 
 	static Logger log = LoggerFactory.getLogger(ExifTool.class);
@@ -265,11 +243,6 @@
 	 * <p/>
 	 * If ExifTool is on your system path and running the command "exiftool"
 	 * successfully executes it, leaving this value unchanged will work fine on
-=======
-	/**
-	 * If ExifTool is on your system path and running the command "exiftool"
-	 * successfully executes it, the default value unchanged will work fine on
->>>>>>> b9ef8d8a
 	 * any platform. If the ExifTool executable is named something else or not
 	 * in the system path, then this property will need to be set to point at it
 	 * before using this class.
@@ -292,12 +265,8 @@
 	 * the directory that <code>new File(".").getAbsolutePath()</code> points at
 	 * during runtime.
 	 */
-<<<<<<< HEAD
 	private final String exifCmd;
 
-=======
-	public static final String ENV_EXIF_TOOL_PATH = "exiftool.path";
->>>>>>> b9ef8d8a
 	/**
 	 * Interval (in milliseconds) of inactivity before the cleanup thread wakes
 	 * up and cleans up the daemon ExifTool process and the read/write streams
@@ -323,7 +292,6 @@
 	 * and the caller will need to manually cleanup the external ExifTool
 	 * process and read/write streams by calling {@link #close()}.
 	 * <p/>
-<<<<<<< HEAD
 	 * Default value is <code>600,000</code> (10 minutes).
 	 */
 	private final long processCleanupDelay;
@@ -337,52 +305,13 @@
 	private AtomicBoolean shuttingDown = new AtomicBoolean(false);
 	private volatile ExifProcess process;
 	private int timeoutWhenKeepAlive = 0;
-=======
-	 * Default value is zero, no inactivity timeout.
-	 */
-	public static final String ENV_EXIF_TOOL_PROCESSCLEANUPDELAY = "exiftool.processCleanupDelay";
-	public static final long DEFAULT_PROCESS_CLEANUP_DELAY = 0;
-
-	/**
-	 * Name used to identify the (optional) cleanup {@link Thread}.
-	 * <p/>
-	 * This is only provided to make debugging and profiling easier for
-	 * implementers making use of this class such that the resources this class
-	 * creates and uses (i.e. Threads) are readily identifiable in a running VM.
-	 * <p/>
-	 * Default value is "<code>ExifTool Cleanup Thread</code>".
-	 */
-	static final String CLEANUP_THREAD_NAME = "ExifTool Cleanup Thread";
-
-	/**
-	 * Compiled {@link Pattern} of ": " used to split compact output from
-	 * ExifTool evenly into name/value pairs.
-	 */
-	static final Pattern TAG_VALUE_PATTERN = Pattern.compile("\\s*:\\s*");
-	static final String STREAM_CLOSED_MESSAGE = "Stream closed";
-	private static final String EXIF_DATE_FORMAT = "yyyy:MM:dd HH:mm:ss";
-
-	static Logger log = LoggerFactory.getLogger(ExifTool.class);
-
-	private final Map<Feature, Boolean> featureSupportedMap = new HashMap<Feature, Boolean>();
-	private final Set<Feature> featureEnabledSet = EnumSet
-			.noneOf(Feature.class);
-	private ReadOptions defReadOptions = new ReadOptions();
-	private WriteOptions defWriteOptions = new WriteOptions();
-	private final VersionNumber exifVersion;
-	private final ExifProxy exifProxy;
->>>>>>> b9ef8d8a
 
 	public ExifTool() {
 		this((Feature[]) null);
 	}
 
 	/**
-<<<<<<< HEAD
 	 * In this constructor, exifToolPath and processCleanupDelay are gotten from
-=======
-	 * In this constructor, exifToolPath and processCleanupDelay are read from
->>>>>>> b9ef8d8a
 	 * system properties exiftool.path and exiftool.processCleanupDelay.
 	 * processCleanupDelay is optional. If not found, the default is used.
 	 */
@@ -392,16 +321,8 @@
 				DEFAULT_PROCESS_CLEANUP_DELAY), features);
 	}
 
-<<<<<<< HEAD
 	public ExifTool(String exifToolPath) {
 		this(exifToolPath, DEFAULT_PROCESS_CLEANUP_DELAY, (Feature[]) null);
-=======
-	/**
-	 * Pass in the absolute path to the ExifTool executable on the host system.
-	 */
-	public ExifTool(String exifToolPath) {
-		this(exifToolPath, DEFAULT_PROCESS_CLEANUP_DELAY);
->>>>>>> b9ef8d8a
 	}
 
 	public ExifTool(String exifToolPath, Feature... features) {
@@ -410,27 +331,19 @@
 
 	public ExifTool(String exifCmd, long processCleanupDelay,
 			Feature... features) {
-<<<<<<< HEAD
 		this.exifCmd = exifCmd;
 		this.processCleanupDelay = processCleanupDelay;
-=======
->>>>>>> b9ef8d8a
 		this.exifVersion = ExifProcess.readVersion(exifCmd);
 		if (features != null && features.length > 0) {
 			for (Feature feature : features) {
 				if (!feature.isSupported(exifVersion)) {
 					throw new UnsupportedFeatureException(feature);
 				}
-<<<<<<< HEAD
 				this.featureSet.add(feature);
-=======
-				this.featureEnabledSet.add(feature);
->>>>>>> b9ef8d8a
 				this.featureSupportedMap.put(feature, true);
 			}
 		}
 
-<<<<<<< HEAD
 		/*
 		 * Now that initialization is done, init the cleanup timer if we are
 		 * using STAY_OPEN and the delay time set is non-zero.
@@ -439,18 +352,6 @@
 			cleanupTimer = new Timer(CLEANUP_THREAD_NAME, true);
 		} else {
 			cleanupTimer = null;
-=======
-		List<String> baseArgs = new ArrayList<String>(3);
-		if (featureEnabledSet.contains(Feature.MWG_MODULE)) {
-			baseArgs.addAll(Arrays.asList("-use", "MWG"));
-		}
-		if (featureEnabledSet.contains(Feature.STAY_OPEN)) {
-			KeepAliveExifProxy proxy = new KeepAliveExifProxy(exifCmd, baseArgs);
-			proxy.setInactiveTimeout(processCleanupDelay);
-			exifProxy = proxy;
-		} else {
-			exifProxy = new SingleUseExifProxy(exifCmd, baseArgs);
->>>>>>> b9ef8d8a
 		}
 	}
 
@@ -458,25 +359,14 @@
 	 * Limits the amount of time (in mills) an exif operation can take. Setting
 	 * value to greater than 0 to enable.
 	 */
-<<<<<<< HEAD
 	public ExifTool setRunTimeout(int mills) {
 		timeoutWhenKeepAlive = mills;
-=======
-	public ExifTool setRunTimeout(long mills) {
-		defReadOptions = defReadOptions.withRunTimeoutMills(mills);
-		defWriteOptions = defWriteOptions.withRunTimeoutMills(mills);
->>>>>>> b9ef8d8a
 		return this;
 	}
 
 	/**
 	 * Used to determine if the given {@link Feature} is supported by the
-<<<<<<< HEAD
 	 * underlying native install of ExifTool pointed at by {@link #exifCmd}.
-=======
-	 * underlying native install of ExifTool pointed at by
-	 * {@link #ENV_EXIF_TOOL_PATH}.
->>>>>>> b9ef8d8a
 	 * <p/>
 	 * If support for the given feature has not been checked for yet, this
 	 * method will automatically call out to ExifTool and ensure the requested
@@ -522,44 +412,12 @@
 	}
 
 	/**
-<<<<<<< HEAD
-=======
-	 * Used to determine if the given {@link Feature} has been enabled for this
-	 * particular instance of {@link ExifTool}.
-	 * <p/>
-	 * This method is different from {@link #isFeatureSupported(Feature)}, which
-	 * checks if the given feature is supported by the underlying ExifTool
-	 * install where as this method tells the caller if the given feature has
-	 * been enabled for use in this particular instance.
-	 * 
-	 * @param feature
-	 *            The feature to check if it has been enabled for us or not on
-	 *            this instance.
-	 * 
-	 * @return <code>true</code> if the given {@link Feature} is currently
-	 *         enabled on this instance of {@link ExifTool}, otherwise returns
-	 *         <code>false</code>.
-	 * 
-	 * @throws IllegalArgumentException
-	 *             if <code>feature</code> is <code>null</code>.
-	 */
-	public boolean isFeatureEnabled(Feature feature)
-			throws IllegalArgumentException {
-		if (feature == null) {
-			throw new IllegalArgumentException("feature cannot be null");
-		}
-		return featureEnabledSet.contains(feature);
-	}
-
-	/**
->>>>>>> b9ef8d8a
 	 * Used to startup the external ExifTool process and open the read/write
 	 * streams used to communicate with it when {@link Feature#STAY_OPEN} is
 	 * enabled. This method has no effect if the stay open feature is not
 	 * enabled.
 	 */
 	public void startup() {
-<<<<<<< HEAD
 		if (featureSet.contains(Feature.STAY_OPEN)) {
 			shuttingDown.set(false);
 			ensureProcessRunning();
@@ -591,9 +449,6 @@
 				cleanupTimer.schedule(currentCleanupTask, processCleanupDelay);
 			}
 		}
-=======
-		exifProxy.startup();
->>>>>>> b9ef8d8a
 	}
 
 	/**
@@ -614,7 +469,6 @@
 	 * the native and internal resources until the next call to
 	 * <code>getImageMeta</code> causes them to be re-instantiated.
 	 * <p/>
-<<<<<<< HEAD
 	 * The cleanup thread will automatically call this after an interval of
 	 * inactivity defined by {@link #processCleanupDelay}.
 	 * <p/>
@@ -634,17 +488,6 @@
 
 	public boolean isStayOpen() {
 		return featureSet.contains(Feature.STAY_OPEN);
-=======
-	 * Calling this method on an instance of this class without
-	 * {@link Feature#STAY_OPEN} support enabled has no effect.
-	 */
-	public void close() {
-		exifProxy.shutdown();
-	}
-
-	public boolean isStayOpen() {
-		return featureEnabledSet.contains(Feature.STAY_OPEN);
->>>>>>> b9ef8d8a
 	}
 
 	/**
@@ -662,7 +505,6 @@
 	 *         <code>false</code>.
 	 */
 	public boolean isRunning() {
-<<<<<<< HEAD
 		return process != null && !process.isClosed();
 	}
 
@@ -692,35 +534,11 @@
 			throw new IllegalArgumentException("feature cannot be null");
 		}
 		return featureSet.contains(feature);
-=======
-		return exifProxy != null && !exifProxy.isRunning();
-	}
-
-	public ReadOptions getReadOptions() {
-		return defReadOptions;
-	}
-
-	public ExifTool setReadOptions(ReadOptions options) {
-		defReadOptions = options;
-		return this;
-	}
-
-	public WriteOptions getWriteOptions() {
-		return defWriteOptions;
-	}
-
-	public ExifTool setWriteOptions(WriteOptions options) {
-		defWriteOptions = options;
-		return this;
->>>>>>> b9ef8d8a
 	}
 
 	public Map<Tag, String> getImageMeta(File image, Tag... tags)
 			throws IllegalArgumentException, SecurityException, IOException {
-<<<<<<< HEAD
-
-=======
->>>>>>> b9ef8d8a
+
 		return getImageMeta(image, Format.NUMERIC, tags);
 	}
 
@@ -730,19 +548,11 @@
 		String[] stringTags = new String[tags.length];
 		int i = 0;
 		for (Tag tag : tags) {
-<<<<<<< HEAD
 			stringTags[i++] = tag.getName();
-		}
-		Map<String, String> result = getImageMeta(image, format, true,
-				stringTags);
-		return mapByTag(result);
-=======
-			stringTags[i++] = tag.getKey();
 		}
 		Map<String, String> result = getImageMeta(image, format, true,
 				stringTags);
 		return Tag.toTagMap(result);
->>>>>>> b9ef8d8a
 	}
 
 	public Map<String, String> getImageMeta(File image, Format format,
@@ -751,16 +561,11 @@
 		String[] stringTags = new String[tags.length];
 		int i = 0;
 		for (TagGroup tag : tags) {
-<<<<<<< HEAD
 			stringTags[i++] = tag.getValue();
-=======
-			stringTags[i++] = tag.getKey();
->>>>>>> b9ef8d8a
 		}
 		return getImageMeta(image, format, false, stringTags);
 	}
 
-<<<<<<< HEAD
 	private Map<String, String> getImageMeta(final File image,
 			final Format format, final boolean suppressDuplicates,
 			final String... tags) throws IllegalArgumentException,
@@ -833,123 +638,6 @@
 
 		final boolean stayOpen = featureSet.contains(Feature.STAY_OPEN);
 
-=======
-	public Map<String, String> getImageMeta(File file, Format format,
-			boolean supressDuplicates, String... tags) throws IOException {
-		ReadOptions options = defReadOptions
-				.withNumericOutput(format == Format.NUMERIC)
-				.withShowDuplicates(!supressDuplicates).withConvertTypes(false);
-		Map<Object, Object> result = readMetadata(options, file, tags);
-		Map<String, String> data = new TreeMap<String, String>();
-		for (Map.Entry<Object, Object> entry : result.entrySet()) {
-			data.put(entry.getKey().toString(),
-					entry.getValue() != null ? entry.getValue().toString() : "");
-		}
-		return data;
-	}
-
-	public <T> void addImageMetadata(File image, Map<T, Object> values)
-			throws IOException {
-		writeMetadata(defWriteOptions.withDeleteBackupFile(false), image,
-				values);
-	}
-
-	// ================================================================================
-	public Map<Object, Object> readMetadata(File file, Object... tags)
-			throws IOException {
-		return readMetadata(defReadOptions, file, tags);
-	}
-
-	/**
-	 * Reads metadata from the file.
-	 */
-	public Map<Object, Object> readMetadata(ReadOptions options, File file,
-			Object... tags) throws IOException {
-		if (file == null) {
-			throw new IllegalArgumentException(
-					"file cannot be null and must be a valid stream of image data.");
-		}
-		if (!file.canRead()) {
-			throw new SecurityException(
-					"Unable to read the given image ["
-							+ file.getAbsolutePath()
-							+ "], ensure that the image exists at the given path and that the executing Java process has permissions to read it.");
-		}
-
-		List<String> args = new ArrayList<String>(tags.length + 2);
-		if (options.numericOutput) {
-			args.add("-n"); // numeric output
-		}
-		if (options.showDuplicates) {
-			args.add("-a");
-		}
-		if (!options.showEmptyTags) {
-			args.add("-S"); // compact output
-		}
-		for (Object tag : tags) {
-			if (tag instanceof MetadataTag) {
-				args.add("-" + ((MetadataTag) tag).getKey());
-			} else {
-				args.add("-" + tag);
-			}
-		}
-		args.add(file.getAbsolutePath());
-
-		Map<String, String> resultMap = exifProxy.execute(
-				options.runTimeoutMills, args);
-
-		Map<Object, Object> metadata = new HashMap<Object, Object>(
-				resultMap.size());
-
-		for (Object tag : tags) {
-			MetadataTag metaTag;
-			if (tag instanceof MetadataTag) {
-				metaTag = (MetadataTag) tag;
-			} else {
-				metaTag = toTag(tag.toString());
-			}
-			if (metaTag.isMapped()) {
-				String input = resultMap.remove(metaTag.getKey());
-				if (!options.showEmptyTags
-						&& (input == null || input.isEmpty())) {
-					continue;
-				}
-				Object value = options.convertTypes ? deserialize(
-						metaTag.getKey(), input, metaTag.getType()) : input;
-				// maps with tag passed in, as caller expects to fetch
-				metadata.put(tag, value);
-			}
-		}
-		for (Map.Entry<String, String> entry : resultMap.entrySet()) {
-			if (!options.showEmptyTags && entry.getValue() == null
-					|| entry.getValue().isEmpty()) {
-				continue;
-			}
-			if (options.convertTypes) {
-				MetadataTag metaTag = toTag(entry.getKey());
-				Object value = deserialize(metaTag.getKey(), entry.getValue(),
-						metaTag.getType());
-				metadata.put(entry.getKey(), value);
-			} else {
-				metadata.put(entry.getKey(), entry.getValue());
-
-			}
-		}
-		return metadata;
-	}
-
-	public <T> void writeMetadata(File image, Map<T, Object> values)
-			throws IOException {
-		writeMetadata(defWriteOptions, image, values);
-	}
-
-	/**
-	 * Takes a map of tags (either (@link Tag) or Strings for keys) and
-	 * replaces/appends them to the metadata.
-	 */
-	public <T> void writeMetadata(WriteOptions options, File image,
-			Map<T, Object> values) throws IOException {
->>>>>>> b9ef8d8a
 		if (image == null) {
 			throw new IllegalArgumentException(
 					"image cannot be null and must be a valid stream of image data.");
@@ -968,7 +656,6 @@
 
 		log.info("Adding Tags {} to {}", values, image.getAbsolutePath());
 
-<<<<<<< HEAD
 		Map<String, String> resultMap;
 		if (stayOpen) {
 			log.debug("Using ExifTool in daemon mode (-stay_open True)...");
@@ -982,26 +669,6 @@
 
 		// start process
 		long startTime = System.currentTimeMillis();
-=======
-		List<String> args = new ArrayList<String>(values.size() + 3);
-		for (Map.Entry<?, Object> entry : values.entrySet()) {
-			args.addAll(serializeToArgs(entry.getKey(), entry.getValue()));
-		}
-		args.add(image.getAbsolutePath());
-
-		// start process
-		long startTime = System.currentTimeMillis();
-		try {
-			exifProxy.execute(options.runTimeoutMills, args);
-		} finally {
-			if (options.deleteBackupFile) {
-				File origBackup = new File(image.getAbsolutePath()
-						+ "_original");
-				if (origBackup.exists())
-					origBackup.delete();
-			}
-		}
->>>>>>> b9ef8d8a
 
 		// Print out how long the call to external ExifTool process took.
 		if (log.isDebugEnabled()) {
@@ -1011,7 +678,6 @@
 		}
 	}
 
-<<<<<<< HEAD
 	private List<String> createCommandList(String filename,
 			Map<Tag, Object> values) {
 
@@ -1189,159 +855,4 @@
 		}
 		throw new IOException("Ran out of attempts");
 	}
-
-	private static Map<Tag, String> mapByTag(Map<String, String> stringMap) {
-		Map<Tag, String> tagMap = new HashMap<Tag, String>(Tag.values().length);
-		for (Tag tag : Tag.values()) {
-			if (stringMap.containsKey(tag.getName())) {
-				tagMap.put(tag, stringMap.get(tag.getName()));
-			}
-		}
-		return tagMap;
-	}
-=======
-	// ================================================================================
-	// STATIC helpers
-
-	static List<String> serializeToArgs(Object tag, Object value) {
-		final Class tagType;
-		final String tagName;
-		if (tag instanceof MetadataTag) {
-			tagName = ((MetadataTag) tag).getKey();
-			tagType = ((MetadataTag) tag).getType();
-		} else {
-			tagName = tag.toString();
-			tagType = null;
-		}
-
-		// pre process
-		if (value != null) {
-			if (value.getClass().isArray()) {
-				// convert array to iterable, this is lame
-				int len = Array.getLength(value);
-				List<Object> newList = new ArrayList<Object>(len);
-				for (int i = 0; i < len; i++) {
-					Object item = Array.get(value, i);
-					newList.add(item);
-				}
-				value = newList;
-			} else if (value instanceof Number && Date.class.equals(tagType)) {
-				// if we know this is a date field and data is a number assume
-				// it is unix epoch time
-				Date date = new Date(((Number) value).longValue());
-				value = date;
-			}
-		}
-
-		List<String> args = new ArrayList<String>(4);
-		String arg;
-		if (value == null) {
-			arg = String.format("-%s=", tagName);
-		} else if (value instanceof Number) {
-			arg = String.format("-%s#=%s", tagName, value);
-		} else if (value instanceof Date) {
-			SimpleDateFormat formatter = new SimpleDateFormat(EXIF_DATE_FORMAT);
-			arg = String.format("-%s=%s", tagName,
-					formatter.format((Date) value));
-		} else if (value instanceof Iterable) {
-			Iterable it = (Iterable) value;
-			args.add("-sep");
-			args.add(",");
-			StringBuilder itemList = new StringBuilder();
-			for (Object item : it) {
-				if (itemList.length() > 0) {
-					itemList.append(",");
-				}
-				itemList.append(item);
-			}
-			arg = String.format("-%s=%s", tagName, itemList);
-		} else {
-			if (tagType != null && tagType.isArray()) {
-				args.add("-sep");
-				args.add(",");
-			}
-			arg = String.format("-%s=%s", tagName, value);
-		}
-		args.add(arg);
-		return args;
-	}
-
-	static Object deserialize(String tagName, String value, Class expectedType) {
-		try {
-			if (Boolean.class.equals(expectedType)) {
-				if (value == null)
-					return null;
-				value = value.trim().toLowerCase();
-				switch (value.charAt(0)) {
-				case 'n':
-				case 'f':
-				case '0':
-					return false;
-				}
-				if (value.equals("off")) {
-					return false;
-				}
-				return true;
-			} else if (Date.class.equals(expectedType)) {
-				if (value == null)
-					return null;
-				SimpleDateFormat formatter = new SimpleDateFormat(
-						EXIF_DATE_FORMAT);
-				return formatter.parse(value);
-			} else if (Integer.class.equals(expectedType)) {
-				if (value == null)
-					return 0;
-				return Integer.parseInt(value);
-			} else if (Long.class.equals(expectedType)) {
-				if (value == null)
-					return 0;
-				return Long.parseLong(value);
-			} else if (Float.class.equals(expectedType)) {
-				if (value == null)
-					return 0;
-				return Float.parseFloat(value);
-			} else if (Double.class.equals(expectedType)) {
-				if (value == null)
-					return 0;
-				String[] enumeratorAndDivisor = value.split("/");
-				if (enumeratorAndDivisor.length == 2) {
-					return Double.parseDouble(enumeratorAndDivisor[0])
-							/ Double.parseDouble(enumeratorAndDivisor[1]);
-				} else {
-					return Double.parseDouble(value);
-				}
-			} else if (String[].class.equals(expectedType)) {
-				if (value == null)
-					return new String[0];
-				return value.split(",");
-			} else {
-				return value;
-			}
-		} catch (ParseException ex) {
-			log.warn("Invalid format, Tag:" + tagName);
-			return null;
-		} catch (NumberFormatException ex) {
-			log.warn("Invalid format, Tag:" + tagName);
-			return null;
-		}
-
-	}
-
-	static MetadataTag toTag(String name) {
-		for (Tag tag : Tag.values()) {
-			if (tag.getKey().equalsIgnoreCase(name)) {
-				return tag;
-			}
-		}
-		for (MwgTag tag : MwgTag.values()) {
-			if (tag.getKey().equalsIgnoreCase(name)) {
-				return tag;
-			}
-		}
-		return new CustomTag(name, String.class);
-	}
-
-	// ================================================================================
-
->>>>>>> b9ef8d8a
 }