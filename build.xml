--- conflicted
+++ resolved
@@ -36,12 +36,7 @@
 	</target>
 
 	<target name="compile" depends="clean">
-<<<<<<< HEAD
-		<!-- <javac destdir="${dir.bin}" debug="true" source="1.5" target="1.5" includeantruntime="false"> ??? -->
-		<javac destdir="${dir.bin}" debug="true" source="1.5" target="1.5">
-=======
 		<javac destdir="${dir.bin}" debug="true" source="1.5" target="1.5" includeantruntime="false">
->>>>>>> b9a9d1e8
 			<src path="${dir.src}" />
 		</javac>
 		<copy todir="${dir.bin}">
