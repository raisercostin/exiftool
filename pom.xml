--- conflicted
+++ resolved
@@ -8,11 +8,7 @@
     <groupId>com.thebuzzmedia.exiftool</groupId>
     <artifactId>exiftool-lib</artifactId>
     <packaging>jar</packaging>
-<<<<<<< HEAD
-    <version>2.1.3</version>
-=======
     <version>2.2.0</version>
->>>>>>> 04f775cd
     <url>https://github.com/thebuzzmedia/exiftool</url>
 
     <developers>
@@ -40,14 +36,11 @@
 
     <dependencies>
         <dependency>
-<<<<<<< HEAD
-=======
             <groupId>commons-io</groupId>
             <artifactId>commons-io</artifactId>
             <version>2.2</version>
         </dependency>
         <dependency>
->>>>>>> 04f775cd
             <groupId>org.slf4j</groupId>
             <artifactId>slf4j-api</artifactId>
             <version>1.7.5</version>
